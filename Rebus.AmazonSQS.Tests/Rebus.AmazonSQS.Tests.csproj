﻿<?xml version="1.0" encoding="utf-8"?>
<Project Sdk="Microsoft.NET.Sdk" ToolsVersion="15.0">
<<<<<<< HEAD
   <PropertyGroup>
=======
 <PropertyGroup>
    <OutputType>Library</OutputType>
    <AppDesignerFolder>Properties</AppDesignerFolder>
    <RootNamespace>Rebus.AmazonSQS.Tests</RootNamespace>
    <AssemblyName>Rebus.AmazonSQS.Tests</AssemblyName>
>>>>>>> a2f36abb
    <TargetFrameworks>net45;netstandard1.6</TargetFrameworks>
    <GenerateAssemblyInfo>false</GenerateAssemblyInfo>
  </PropertyGroup>
  <PropertyGroup Condition=" '$(Configuration)|$(Platform)' == 'Debug|AnyCPU' ">
    <DebugSymbols>true</DebugSymbols>
    <DebugType>full</DebugType>
    <Optimize>false</Optimize>
    <OutputPath>bin\Debug\</OutputPath>
    <DefineConstants>DEBUG;TRACE</DefineConstants>
    <ErrorReport>prompt</ErrorReport>
    <WarningLevel>4</WarningLevel>
  </PropertyGroup>
  <PropertyGroup Condition=" '$(Configuration)|$(Platform)' == 'Release|AnyCPU' ">
    <DebugType>pdbonly</DebugType>
    <Optimize>true</Optimize>
    <OutputPath>bin\Release\</OutputPath>
    <DefineConstants>RELEASE</DefineConstants>
    <ErrorReport>prompt</ErrorReport>
    <WarningLevel>4</WarningLevel>
    <TreatWarningsAsErrors>true</TreatWarningsAsErrors>
  </PropertyGroup>
  <PropertyGroup Condition=" '$(TargetFramework)' == 'net45' ">
    <DefineConstants>NET45</DefineConstants>
  </PropertyGroup>
  <PropertyGroup Condition=" '$(TargetFramework)' == 'netstandard1.6' ">
    <DefineConstants>NETSTANDARD1_6</DefineConstants>
  </PropertyGroup>
  <PropertyGroup Condition=" '$(TargetFramework)' == 'net45' ">
    <DefineConstants>NET45</DefineConstants>
  </PropertyGroup>
  <PropertyGroup Condition=" '$(TargetFramework)' == 'netstandard1.6' ">
    <DefineConstants>NETSTANDARD1_6</DefineConstants>
  </PropertyGroup>
  <ItemGroup>
    <ProjectReference Include="..\Rebus.AmazonSQS\Rebus.AmazonSQS.csproj" />
<<<<<<< HEAD
  </ItemGroup>
  <ItemGroup>
    <PackageReference Include="AWSSDK.Core" Version="3.3.0" />
    <PackageReference Include="AWSSDK.SQS" Version="3.3.0" />
    <PackageReference Include="FluentAssertions" Version="4.19.0" />
    <PackageReference Include="Newtonsoft.Json" Version="9.0.1" />
    <PackageReference Include="NUnit" Version="3.6.0" />
    <PackageReference Include="Rebus" Version="3.2.0" />
    <PackageReference Include="Rebus.Tests.Contracts" Version="3.2.0" />
  </ItemGroup>
  <ItemGroup Condition=" '$(TargetFramework)' == 'net45' ">
    <Reference Include="System" />
    <Reference Include="System.Core" />
    <Reference Include="Microsoft.CSharp" />
    <Reference Include="System.Configuration" />
  </ItemGroup>
  <ItemGroup>
    <Service Include="{82a7f48d-3b50-4b1e-b82e-3ada8210c358}" />
=======
    <PackageReference Include="awssdk.sqs" Version="3.3.1.10" />
    <PackageReference Include="nunit" Version="3.6.1" />
    <PackageReference Include="rebus" Version="4.0.0-b05" />
    <PackageReference Include="rebus.tests.contracts" Version="4.0.0-b04" />
  </ItemGroup>
  <ItemGroup>
    <None Update="sqs_connectionstring.txt">
      <CopyToOutputDirectory>PreserveNewest</CopyToOutputDirectory>
    </None>
>>>>>>> a2f36abb
  </ItemGroup>
</Project><|MERGE_RESOLUTION|>--- conflicted
+++ resolved
@@ -1,14 +1,10 @@
 ﻿<?xml version="1.0" encoding="utf-8"?>
 <Project Sdk="Microsoft.NET.Sdk" ToolsVersion="15.0">
-<<<<<<< HEAD
-   <PropertyGroup>
-=======
  <PropertyGroup>
     <OutputType>Library</OutputType>
     <AppDesignerFolder>Properties</AppDesignerFolder>
     <RootNamespace>Rebus.AmazonSQS.Tests</RootNamespace>
     <AssemblyName>Rebus.AmazonSQS.Tests</AssemblyName>
->>>>>>> a2f36abb
     <TargetFrameworks>net45;netstandard1.6</TargetFrameworks>
     <GenerateAssemblyInfo>false</GenerateAssemblyInfo>
   </PropertyGroup>
@@ -44,26 +40,6 @@
   </PropertyGroup>
   <ItemGroup>
     <ProjectReference Include="..\Rebus.AmazonSQS\Rebus.AmazonSQS.csproj" />
-<<<<<<< HEAD
-  </ItemGroup>
-  <ItemGroup>
-    <PackageReference Include="AWSSDK.Core" Version="3.3.0" />
-    <PackageReference Include="AWSSDK.SQS" Version="3.3.0" />
-    <PackageReference Include="FluentAssertions" Version="4.19.0" />
-    <PackageReference Include="Newtonsoft.Json" Version="9.0.1" />
-    <PackageReference Include="NUnit" Version="3.6.0" />
-    <PackageReference Include="Rebus" Version="3.2.0" />
-    <PackageReference Include="Rebus.Tests.Contracts" Version="3.2.0" />
-  </ItemGroup>
-  <ItemGroup Condition=" '$(TargetFramework)' == 'net45' ">
-    <Reference Include="System" />
-    <Reference Include="System.Core" />
-    <Reference Include="Microsoft.CSharp" />
-    <Reference Include="System.Configuration" />
-  </ItemGroup>
-  <ItemGroup>
-    <Service Include="{82a7f48d-3b50-4b1e-b82e-3ada8210c358}" />
-=======
     <PackageReference Include="awssdk.sqs" Version="3.3.1.10" />
     <PackageReference Include="nunit" Version="3.6.1" />
     <PackageReference Include="rebus" Version="4.0.0-b05" />
@@ -73,6 +49,5 @@
     <None Update="sqs_connectionstring.txt">
       <CopyToOutputDirectory>PreserveNewest</CopyToOutputDirectory>
     </None>
->>>>>>> a2f36abb
   </ItemGroup>
 </Project>