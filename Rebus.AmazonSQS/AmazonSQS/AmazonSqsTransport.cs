--- conflicted
+++ resolved
@@ -138,15 +138,10 @@
             using (var client = new AmazonSQSClient(_credentials, _amazonSqsConfig))
             {
                 var queueName = GetQueueNameFromAddress(address);
-<<<<<<< HEAD
-                var response = client.CreateQueueAsync(new CreateQueueRequest(queueName)).Result;
-                
-=======
                 var task = client.CreateQueueAsync(new CreateQueueRequest(queueName));
                 AsyncHelpers.RunSync(() => task);
                 var response = task.Result;
 
->>>>>>> a2f36abb
                 if (response.HttpStatusCode != HttpStatusCode.OK)
                 {
                     throw new Exception($"Could not create queue '{queueName}' - got HTTP {response.HttpStatusCode}");
@@ -171,11 +166,7 @@
 
                     while (true)
                     {
-<<<<<<< HEAD
-                        var response = await client.ReceiveMessageAsync(new ReceiveMessageRequest(_queueUrl)
-=======
                         var receiveTask = client.ReceiveMessageAsync(new ReceiveMessageRequest(_queueUrl)
->>>>>>> a2f36abb
                         {
                             MaxNumberOfMessages = 10
                         });
@@ -184,11 +175,7 @@
 
                         if (!response.Messages.Any()) break;
 
-<<<<<<< HEAD
-                        var deleteResponse = await client.DeleteMessageBatchAsync(_queueUrl, response.Messages
-=======
                         var deleteTask = client.DeleteMessageBatchAsync(_queueUrl, response.Messages
->>>>>>> a2f36abb
                             .Select(m => new DeleteMessageBatchRequestEntry(m.MessageId, m.ReceiptHandle))
                             .ToList());
 
@@ -365,12 +352,7 @@
             context.OnAborted(() =>
             {
                 renewalTask.Dispose();
-
-<<<<<<< HEAD
-                client.ChangeMessageVisibilityAsync(_queueUrl, message.ReceiptHandle, 0);
-=======
                 Task.Run(() => client.ChangeMessageVisibilityAsync(_queueUrl, message.ReceiptHandle, 0, cancellationToken), cancellationToken).Wait(cancellationToken);
->>>>>>> a2f36abb
             });
 
             if (MessageIsExpired(message))
@@ -476,7 +458,6 @@
                 }
             }            
             return new TransportMessage(headers, GetBodyBytes(message.Body));
-<<<<<<< HEAD
         }
         
         private Dictionary<string, string> ExplodeHeaders(string collapsedHeaders)
@@ -495,8 +476,6 @@
                 }
             }
             return explodedHeaders;
-=======
->>>>>>> a2f36abb
         }
 
         static string GetBody(byte[] bodyBytes)
@@ -566,26 +545,18 @@
                 _log.Info("Getting queueUrl from SQS service by name:{0}", address);
 
                 var client = GetClientFromTransactionContext(transactionContext);
-<<<<<<< HEAD
-                var urlResponse = client.GetQueueUrlAsync(address).Result;
-=======
                 var task = client.GetQueueUrlAsync(address);
 
                 AsyncHelpers.RunSync(() => task);
 
                 var urlResponse = task.Result;
->>>>>>> a2f36abb
 
                 if (urlResponse.HttpStatusCode == HttpStatusCode.OK)
                 {
                     return urlResponse.QueueUrl;
                 }
 
-<<<<<<< HEAD
-                throw new Exception($"could not find Url for address: {address} - got errorcode: {urlResponse.HttpStatusCode}");
-=======
                 throw new RebusApplicationException($"could not find Url for address: {address} - got errorcode: {urlResponse.HttpStatusCode}");
->>>>>>> a2f36abb
             });
 
             return url;
@@ -613,11 +584,7 @@
         {
             using (var client = new AmazonSQSClient(_credentials, _amazonSqsConfig))
             {
-<<<<<<< HEAD
-                client.DeleteQueueAsync(_queueUrl);
-=======
                 AsyncHelpers.RunSync(() => client.DeleteQueueAsync(_queueUrl));
->>>>>>> a2f36abb
             }
         }
 
