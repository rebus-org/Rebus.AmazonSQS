--- conflicted
+++ resolved
@@ -116,21 +116,11 @@
         {
             if (_options.CreateQueues)
             {
-<<<<<<< HEAD
                 _log.Info("Creating queue {queueName} on region {regionEndpoint}", address, _amazonSqsConfig.RegionEndpoint);
 
                 using (var client = new AmazonSQSClient(_credentials, _amazonSqsConfig))
                 {
                     var queueName = GetQueueNameFromAddress(address);
-                    var task = client.CreateQueueAsync(new CreateQueueRequest(queueName));
-                    AsyncHelpers.RunSync(() => task);
-                    var response = task.Result;
-
-                    if (response.HttpStatusCode != HttpStatusCode.OK)
-                    {
-                        throw new Exception($"Could not create queue '{queueName}' - got HTTP {response.HttpStatusCode}");
-=======
-                var queueName = GetQueueNameFromAddress(address);
 
                 // Check if queue exists
                 try
@@ -154,7 +144,6 @@
                     if (setAttributesResponse.HttpStatusCode != HttpStatusCode.OK)
                     {
                         throw new Exception($"Could not set attributes for queue '{queueName}' - got HTTP {setAttributesResponse.HttpStatusCode}");
->>>>>>> 20de745d
                     }
                 }
                 catch (QueueDoesNotExistException)
@@ -175,6 +164,7 @@
                     {
                         throw new Exception($"Could not create queue '{queueName}' - got HTTP {response.HttpStatusCode}");
                     }
+                    }
                 }
 
                 
