<<<<<<< HEAD
﻿<Project Sdk="Microsoft.NET.Sdk" ToolsVersion="15.0">
  <PropertyGroup>
    <TargetFrameworks>net45;netstandard1.6</TargetFrameworks>
    <GenerateAssemblyInfo>false</GenerateAssemblyInfo>
    <Authors>mookid8000</Authors>
    <PackageVersion>3.2.0</PackageVersion>
    <PackageLicenseUrl>https://raw.githubusercontent.com/rebus-org/Rebus/master/LICENSE.md</PackageLicenseUrl>
    <PackageProjectUrl>http://mookid.dk/oncode/rebus</PackageProjectUrl>
    <Copyright>Copyright 2012-2016</Copyright>
    <PackageTags>rebus amazon amazonwebservices amazon-sqs-messages</PackageTags>
    <PackageIconUrl>https://github.com/mookid8000/Rebus/raw/master/artwork/little_rebusbus2_copy-200x200.png</PackageIconUrl>
    <RepositoryUrl>https://github.com/rebus-org/Rebus.AmazonSQS</RepositoryUrl>
=======
﻿<?xml version="1.0" encoding="utf-8"?>
<Project Sdk="Microsoft.NET.Sdk" ToolsVersion="15.0">
 <PropertyGroup>
    <OutputType>Library</OutputType>
    <AppDesignerFolder>Properties</AppDesignerFolder>
    <RootNamespace>Rebus</RootNamespace>
    <AssemblyName>Rebus.AmazonSQS</AssemblyName>
    <TargetFrameworks>net45;netstandard1.6</TargetFrameworks>
    <GenerateAssemblyInfo>false</GenerateAssemblyInfo>
    <Authors>mookid8000</Authors>
    <PackageLicenseUrl>https://raw.githubusercontent.com/rebus-org/Rebus/master/LICENSE.md</PackageLicenseUrl>
    <PackageProjectUrl>http://mookid.dk/oncode/rebus</PackageProjectUrl>
    <Copyright>Copyright 2012-2016</Copyright>
    <PackageTags>rebus events</PackageTags>
    <PackageIconUrl>https://github.com/mookid8000/Rebus/raw/master/artwork/little_rebusbus2_copy-200x200.png</PackageIconUrl>
    <RepositoryUrl>https://github.com/rebus-org/Rebus</RepositoryUrl>
>>>>>>> a2f36abb
    <RepositoryType>git</RepositoryType>
  </PropertyGroup>
  <PropertyGroup Condition=" '$(Configuration)|$(Platform)' == 'Debug|AnyCPU' ">
    <DebugSymbols>true</DebugSymbols>
    <DebugType>full</DebugType>
    <Optimize>false</Optimize>
    <OutputPath>bin\Debug\</OutputPath>
    <DefineConstants>DEBUG;TRACE</DefineConstants>
    <ErrorReport>prompt</ErrorReport>
    <WarningLevel>4</WarningLevel>
    <DocumentationFile>bin\Debug\Rebus.AmazonSQS.xml</DocumentationFile>
  </PropertyGroup>
  <PropertyGroup Condition=" '$(Configuration)|$(Platform)' == 'Release|AnyCPU' ">
    <DebugType>pdbonly</DebugType>
    <Optimize>true</Optimize>
    <OutputPath>bin\Release\</OutputPath>
    <DefineConstants>RELEASE</DefineConstants>
    <ErrorReport>prompt</ErrorReport>
    <WarningLevel>4</WarningLevel>
    <TreatWarningsAsErrors>true</TreatWarningsAsErrors>
<<<<<<< HEAD
    <DocumentationFile>bin\Release\Rebus.AmazonSQS.XML</DocumentationFile>
=======
    <DocumentationFile>bin\Release\Rebus.AmazonSQS.xml</DocumentationFile>
  </PropertyGroup>
  <PropertyGroup Condition=" '$(TargetFramework)' == 'net45' ">
    <DefineConstants>NET45</DefineConstants>
  </PropertyGroup>
  <PropertyGroup Condition=" '$(TargetFramework)' == 'netstandard1.6' ">
    <DefineConstants>NETSTANDARD1_6</DefineConstants>
>>>>>>> a2f36abb
  </PropertyGroup>
  <PropertyGroup Condition=" '$(TargetFramework)' == 'net45' ">
    <DefineConstants>NET45</DefineConstants>
  </PropertyGroup>
  <PropertyGroup Condition=" '$(TargetFramework)' == 'netstandard1.6' ">
    <DefineConstants>NETSTANDARD1_6</DefineConstants>
  </PropertyGroup>
  <ItemGroup>
<<<<<<< HEAD
    <PackageReference Include="AWSSDK.Core" Version="3.3.0" />
    <PackageReference Include="AWSSDK.SQS" Version="3.3.0" />
    <PackageReference Include="Rebus" Version="3.2.0" />
  </ItemGroup>
  <ItemGroup Condition=" '$(TargetFramework)' == 'net45' ">
    <Reference Include="System" />
    <Reference Include="System.Core" />
    <Reference Include="Microsoft.CSharp" />
  </ItemGroup>
  <ItemGroup>
=======
>>>>>>> a2f36abb
    <Compile Remove="Properties\AssemblyInfo.cs" />
    <None Include="Properties\AssemblyInfo.cs" />
  </ItemGroup>
  <ItemGroup>
<<<<<<< HEAD
    <Folder Include="Config\" />
  </ItemGroup>
  <Target Name="PreBuild" BeforeTargets="PreBuildEvent">
    <Exec Command="$(ProjectDir)\..\scripts\patch_assemblyinfo.cmd $(ProjectDir)" />
=======
    <PackageReference Include="awssdk.sqs" Version="3.3.1.10" />
    <PackageReference Include="rebus" Version="4.0.0-b05" />
  </ItemGroup>
  <Target Name="PreBuild" BeforeTargets="PreBuildEvent">
    <Exec Command="$(ProjectDir)..\scripts\patch_assemblyinfo.cmd $(ProjectDir)" />
>>>>>>> a2f36abb
  </Target>
</Project><|MERGE_RESOLUTION|>--- conflicted
+++ resolved
@@ -1,17 +1,3 @@
-<<<<<<< HEAD
-﻿<Project Sdk="Microsoft.NET.Sdk" ToolsVersion="15.0">
-  <PropertyGroup>
-    <TargetFrameworks>net45;netstandard1.6</TargetFrameworks>
-    <GenerateAssemblyInfo>false</GenerateAssemblyInfo>
-    <Authors>mookid8000</Authors>
-    <PackageVersion>3.2.0</PackageVersion>
-    <PackageLicenseUrl>https://raw.githubusercontent.com/rebus-org/Rebus/master/LICENSE.md</PackageLicenseUrl>
-    <PackageProjectUrl>http://mookid.dk/oncode/rebus</PackageProjectUrl>
-    <Copyright>Copyright 2012-2016</Copyright>
-    <PackageTags>rebus amazon amazonwebservices amazon-sqs-messages</PackageTags>
-    <PackageIconUrl>https://github.com/mookid8000/Rebus/raw/master/artwork/little_rebusbus2_copy-200x200.png</PackageIconUrl>
-    <RepositoryUrl>https://github.com/rebus-org/Rebus.AmazonSQS</RepositoryUrl>
-=======
 ﻿<?xml version="1.0" encoding="utf-8"?>
 <Project Sdk="Microsoft.NET.Sdk" ToolsVersion="15.0">
  <PropertyGroup>
@@ -28,7 +14,6 @@
     <PackageTags>rebus events</PackageTags>
     <PackageIconUrl>https://github.com/mookid8000/Rebus/raw/master/artwork/little_rebusbus2_copy-200x200.png</PackageIconUrl>
     <RepositoryUrl>https://github.com/rebus-org/Rebus</RepositoryUrl>
->>>>>>> a2f36abb
     <RepositoryType>git</RepositoryType>
   </PropertyGroup>
   <PropertyGroup Condition=" '$(Configuration)|$(Platform)' == 'Debug|AnyCPU' ">
@@ -49,17 +34,7 @@
     <ErrorReport>prompt</ErrorReport>
     <WarningLevel>4</WarningLevel>
     <TreatWarningsAsErrors>true</TreatWarningsAsErrors>
-<<<<<<< HEAD
-    <DocumentationFile>bin\Release\Rebus.AmazonSQS.XML</DocumentationFile>
-=======
     <DocumentationFile>bin\Release\Rebus.AmazonSQS.xml</DocumentationFile>
-  </PropertyGroup>
-  <PropertyGroup Condition=" '$(TargetFramework)' == 'net45' ">
-    <DefineConstants>NET45</DefineConstants>
-  </PropertyGroup>
-  <PropertyGroup Condition=" '$(TargetFramework)' == 'netstandard1.6' ">
-    <DefineConstants>NETSTANDARD1_6</DefineConstants>
->>>>>>> a2f36abb
   </PropertyGroup>
   <PropertyGroup Condition=" '$(TargetFramework)' == 'net45' ">
     <DefineConstants>NET45</DefineConstants>
@@ -68,34 +43,14 @@
     <DefineConstants>NETSTANDARD1_6</DefineConstants>
   </PropertyGroup>
   <ItemGroup>
-<<<<<<< HEAD
-    <PackageReference Include="AWSSDK.Core" Version="3.3.0" />
-    <PackageReference Include="AWSSDK.SQS" Version="3.3.0" />
-    <PackageReference Include="Rebus" Version="3.2.0" />
-  </ItemGroup>
-  <ItemGroup Condition=" '$(TargetFramework)' == 'net45' ">
-    <Reference Include="System" />
-    <Reference Include="System.Core" />
-    <Reference Include="Microsoft.CSharp" />
-  </ItemGroup>
-  <ItemGroup>
-=======
->>>>>>> a2f36abb
     <Compile Remove="Properties\AssemblyInfo.cs" />
     <None Include="Properties\AssemblyInfo.cs" />
   </ItemGroup>
   <ItemGroup>
-<<<<<<< HEAD
-    <Folder Include="Config\" />
-  </ItemGroup>
-  <Target Name="PreBuild" BeforeTargets="PreBuildEvent">
-    <Exec Command="$(ProjectDir)\..\scripts\patch_assemblyinfo.cmd $(ProjectDir)" />
-=======
     <PackageReference Include="awssdk.sqs" Version="3.3.1.10" />
     <PackageReference Include="rebus" Version="4.0.0-b05" />
   </ItemGroup>
   <Target Name="PreBuild" BeforeTargets="PreBuildEvent">
     <Exec Command="$(ProjectDir)..\scripts\patch_assemblyinfo.cmd $(ProjectDir)" />
->>>>>>> a2f36abb
   </Target>
 </Project>